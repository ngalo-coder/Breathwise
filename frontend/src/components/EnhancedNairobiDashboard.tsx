import React, { useState, useEffect } from 'react';
import {
  Box,
  Grid,
  Paper,
  Typography,
  Card,
  CardContent,
  Chip,
  Alert,
  CircularProgress,
  Table,
  TableBody,
  TableCell,
  TableContainer,
  TableHead,
  TableRow,
  Tabs,
  Tab,
  Button,
  IconButton,
  LinearProgress,
  Badge,
  Tooltip,
  Divider
} from '@mui/material';
import {
  Refresh,
  Download,
  Map,
  BarChart,
  Warning,
  Info,
  Air,
  TrendingUp,
  Policy,
  HealthAndSafety,
  Timeline,
  CheckCircle,
  Error,
  Report
} from '@mui/icons-material';
import axios from 'axios';
import AirQualityMap from './AirQualityMap';
import AirQualityCharts from './AirQualityCharts';

// Placeholder for new components
const InteractiveNairobiMap = () => <Box><Typography>Interactive Nairobi Map Component</Typography></Box>;
const PredictiveAnalytics = () => <Box><Typography>Predictive Analytics Component</Typography></Box>;
const ZoneDetailsTable = () => <Box><Typography>Zone Details Table Component</Typography></Box>;
const PolicyActionsTable = () => <Box><Typography>Policy Actions Table Component</Typography></Box>;


interface MonitoringZone {
  id: string;
  pm25: number;
  aqi_category: string;
  severity: string;
  aqi: number;
  recorded_at: string;
  geometry: {
    coordinates: [number, number];
  };
}

interface PolicyRecommendation {
  id: number;
  title: string;
  description: string;
  priority: string;
  expected_impact_percent: number;
  cost_estimate: number;
  status: string;
}

// Mock data for Nairobi zones
const generateMockZones = (): MonitoringZone[] => {
  const zones = [
    { name: 'CBD', pm25: 45.2, coords: [36.8219, -1.2921] },
    { name: 'Westlands', pm25: 38.7, coords: [36.8094, -1.2676] },
    { name: 'Eastlands', pm25: 52.1, coords: [36.8917, -1.2921] },
    { name: 'Karen', pm25: 25.3, coords: [36.7073, -1.3194] },
    { name: 'Industrial Area', pm25: 67.8, coords: [36.8592, -1.3031] },
    { name: 'Kileleshwa', pm25: 32.4, coords: [36.7736, -1.2697] },
    { name: 'Kasarani', pm25: 41.6, coords: [36.8968, -1.2205] },
    { name: 'Embakasi', pm25: 58.3, coords: [36.9081, -1.3231] }
  ];

  return zones.map((zone, index) => {
    const pm25 = zone.pm25 + (Math.random() - 0.5) * 10; // Add some variation
    let severity = 'good';
    let aqi_category = 'Good';
    let aqi = Math.round(pm25 * 3);

    if (pm25 > 55) {
      severity = 'very_unhealthy';
      aqi_category = 'Very Unhealthy';
    } else if (pm25 > 35) {
      severity = 'unhealthy';
      aqi_category = 'Unhealthy';
    } else if (pm25 > 25) {
      severity = 'unhealthy_sensitive';
      aqi_category = 'Unhealthy for Sensitive Groups';
    } else if (pm25 > 15) {
      severity = 'moderate';
      aqi_category = 'Moderate';
    }

    return {
      id: `nairobi_zone_${zone.name.toLowerCase().replace(/\s+/g, '_')}`,
      pm25: Math.max(0, pm25),
      aqi_category,
      severity,
      aqi,
      recorded_at: new Date(Date.now() - Math.random() * 3600000).toISOString(),
      geometry: { coordinates: [zone.coords[0], zone.coords[1]] as [number, number] }
    };
  });
};

const mockPolicies: PolicyRecommendation[] = [
  {
    id: 1,
    title: 'Implement Low Emission Zone in CBD',
    description: 'Restrict high-polluting vehicles from entering the Central Business District during peak hours to reduce PM2.5 levels.',
    priority: 'high',
    expected_impact_percent: 25,
    cost_estimate: 500000,
    status: 'proposed'
  },
  {
    id: 2,
    title: 'Expand BRT System',
    description: 'Increase Bus Rapid Transit routes and electric bus fleet to reduce private vehicle dependency.',
    priority: 'critical',
    expected_impact_percent: 35,
    cost_estimate: 2500000,
    status: 'under_review'
  },
  {
    id: 3,
    title: 'Industrial Emission Controls',
    description: 'Enforce stricter emission standards for industrial facilities in Nairobi Industrial Area.',
    priority: 'high',
    expected_impact_percent: 20,
    cost_estimate: 750000,
    status: 'planning'
  },
  {
    id: 4,
    title: 'Green Belt Initiative',
    description: 'Plant trees and create green spaces in high-pollution areas to improve air quality naturally.',
    priority: 'medium',
    expected_impact_percent: 15,
    cost_estimate: 300000,
    status: 'approved'
  },
  {
    id: 5,
    title: 'Vehicle Emission Testing',
    description: 'Mandatory annual emission testing for all vehicles operating within Nairobi County.',
    priority: 'medium',
    expected_impact_percent: 18,
    cost_estimate: 400000,
    status: 'proposed'
  }
];

const EnhancedNairobiDashboard: React.FC = () => {
  const [zones, setZones] = useState<MonitoringZone[]>([]);
  const [policies, setPolicies] = useState<PolicyRecommendation[]>([]);
  const [loading, setLoading] = useState(true);
  const [error, setError] = useState<string | null>(null);
  const [usingMockData, setUsingMockData] = useState(false);
  const [tabValue, setTabValue] = useState(0);
  const [lastUpdate, setLastUpdate] = useState<Date>(new Date());

  useEffect(() => {
    fetchData();
    // Auto-refresh every 5 minutes
    const interval = setInterval(fetchData, 5 * 60 * 1000);
    return () => clearInterval(interval);
  }, []);

  const fetchData = async () => {
    try {
      setLoading(true);

      console.log('Attempting to fetch data from API...');

      // Try to fetch monitoring zones
      try {
        const zonesResponse = await axios.get('/api/air/nairobi-zones', {
          timeout: 10000,
          headers: {
            'Accept': 'application/json',
            'Content-Type': 'application/json'
          }
        });

        console.log('Zones API response:', zonesResponse.data);

        const zonesData = zonesResponse.data.features?.map((feature: any) => ({
          id: feature.properties.id,
          pm25: feature.properties.pm25,
          aqi_category: feature.properties.aqi_category,
          severity: feature.properties.severity,
          aqi: feature.properties.aqi,
          recorded_at: feature.properties.recorded_at,
          geometry: feature.geometry
        })) || [];

        setZones(zonesData);
        setUsingMockData(false);

      } catch (zonesError) {
        console.warn('Failed to fetch zones from API, using mock data:', zonesError);
        setZones(generateMockZones());
        setUsingMockData(true);
      }

      // Try to fetch policy recommendations
      try {
        const policiesResponse = await axios.get('/api/policy/recommendations', {
          timeout: 10000
        });

        console.log('Policies API response:', policiesResponse.data);
        setPolicies(policiesResponse.data.recommendations || []);

      } catch (policiesError) {
        console.warn('Failed to fetch policies from API, using mock data:', policiesError);
        setPolicies(mockPolicies);
        setUsingMockData(true);
      }

      setLastUpdate(new Date());
      setError(null);

    } catch (err) {
      console.error('Dashboard fetch error:', err);
      // Use mock data as fallback
      setZones(generateMockZones());
      setPolicies(mockPolicies);
      setUsingMockData(true);
      setError('Using demo data - API connection failed');
    } finally {
      setLoading(false);
    }
  };

  const exportData = () => {
    const data = {
      zones,
      policies,
      exported_at: new Date().toISOString(),
      data_source: usingMockData ? 'mock_data' : 'live_api',
      summary: {
        total_zones: zones.length,
        avg_pm25: zones.reduce((sum, z) => sum + z.pm25, 0) / zones.length,
        unhealthy_zones: zones.filter(z => z.pm25 > 35).length
      }
    };

    const blob = new Blob([JSON.stringify(data, null, 2)], { type: 'application/json' });
    const url = URL.createObjectURL(blob);
    const a = document.createElement('a');
    a.href = url;
    a.download = `nairobi-air-quality-${new Date().toISOString().split('T')[0]}.json`;
    a.click();
  };

  const getSeverityColor = (severity: string) => {
    const colors = {
      good: 'success',
      moderate: 'info',
      unhealthy_sensitive: 'warning',
      unhealthy: 'error',
      very_unhealthy: 'error',
      hazardous: 'error'
    };
    return colors[severity as keyof typeof colors] || 'default';
  };

  const getPriorityColor = (priority: string) => {
    const colors = {
      low: 'default',
      medium: 'warning',
      high: 'error',
      critical: 'error'
    };
    return colors[priority as keyof typeof colors] || 'default';
  };

  if (loading && zones.length === 0) {
    return (
      <Box display="flex" justifyContent="center" alignItems="center" minHeight="400px">
        <CircularProgress />
        <Typography variant="h6" sx={{ ml: 2 }}>
          Loading UNEP Nairobi Air Quality Data...
        </Typography>
      </Box>
    );
  }

  const avgPM25 = zones.length > 0 
    ? zones.reduce((sum, zone) => sum + (zone.pm25 || 0), 0) / zones.length 
    : 0;

  const unhealthyZones = zones.filter(zone => 
    ['unhealthy', 'very_unhealthy', 'hazardous'].includes(zone.severity)
  ).length;

  return (
    <Box sx={{ p: 3 }}>
      {/* Header */}
      <Box sx={{ mb: 3 }}>
        <Box sx={{ display: 'flex', justifyContent: 'space-between', alignItems: 'center', mb: 2 }}>
          <Box sx={{ display: 'flex', alignItems: 'center', gap: 2 }}>
            <Box sx={{
              bgcolor: 'primary.main',
              color: 'white',
              p: 1,
              borderRadius: 1,
              display: 'flex',
              alignItems: 'center'
            }}>
              <Air sx={{ mr: 1 }} />
              <Typography variant="h4" sx={{ fontWeight: 'bold' }}>
                UNEP Air Quality Platform
              </Typography>
            </Box>
            <Badge
              badgeContent={usingMockData ? "Demo Mode" : "Live Data"}
              color={usingMockData ? "warning" : "success"}
              sx={{
                '& .MuiBadge-badge': {
                  fontSize: '0.75rem',
                  height: '20px',
                  minWidth: '70px'
                }
              }}
            >
              <Info sx={{ color: 'text.secondary' }} />
            </Badge>
          </Box>
          <Box sx={{ display: 'flex', alignItems: 'center', gap: 1 }}>
            <Tooltip title="Refresh Data">
              <IconButton onClick={fetchData} disabled={loading} size="small">
                <Refresh />
              </IconButton>
            </Tooltip>
            <Tooltip title="Export Data">
              <Button
                startIcon={<Download />}
                onClick={exportData}
                variant="outlined"
                size="small"
                sx={{ minWidth: 100 }}
              >
                Export
              </Button>
            </Tooltip>
          </Box>
        </Box>
        <Typography variant="body2" color="text.secondary" sx={{ ml: 2 }}>
          Real-time air quality monitoring and policy recommendations for Nairobi, Kenya
        </Typography>
      </Box>

      {/* Data Source Alert */}
      {usingMockData && (
        <Alert severity="warning" sx={{ mb: 2 }} icon={<Warning />}>
          <Typography variant="subtitle1" gutterBottom>
            <strong>Demo Mode Active</strong>
          </Typography>
          <Typography variant="body2">
            Currently showing simulated Nairobi air quality data. 
            Backend API at <code>https://unep-air-backend.onrender.com</code> is not accessible.
            All functionality is working with realistic sample data.
          </Typography>
        </Alert>
      )}

      {/* Error Alert */}
      {error && !usingMockData && (
        <Alert severity="error" sx={{ mb: 2 }}>
          {error}
          <Button onClick={fetchData} sx={{ ml: 2 }}>
            Retry Connection
          </Button>
        </Alert>
      )}

      {/* Last Update Info */}
      <Alert severity="info" sx={{ mb: 3 }}>
        Last updated: {lastUpdate.toLocaleString()} | 
        Next update: {new Date(lastUpdate.getTime() + 5 * 60 * 1000).toLocaleTimeString()}
        {loading && <CircularProgress size={16} sx={{ ml: 1 }} />}
        {usingMockData && (
          <Typography variant="body2" sx={{ mt: 1 }}>
            📊 Data Source: Simulated Nairobi monitoring stations
          </Typography>
        )}
      </Alert>

      {/* Summary Cards */}
      <Grid container spacing={3} sx={{ mb: 3 }}>
        <Grid item xs={12} md={3}>
          <Card sx={{ position: 'relative' }}>
            <CardContent>
              <Box sx={{ display: 'flex', alignItems: 'center', mb: 1 }}>
                <Box sx={{
                  bgcolor: avgPM25 > 35 ? 'error.light' : avgPM25 > 15 ? 'warning.light' : 'success.light',
                  p: 1,
                  borderRadius: 1,
                  mr: 2
                }}>
                  <Air sx={{ color: avgPM25 > 35 ? 'error.main' : avgPM25 > 15 ? 'warning.main' : 'success.main' }} />
                </Box>
                <Typography color="textSecondary" variant="body2">
                  Air Quality Index
                </Typography>
              </Box>
              <Typography variant="h4" color={avgPM25 > 35 ? 'error' : avgPM25 > 15 ? 'warning' : 'success'}>
                {avgPM25.toFixed(1)} μg/m³
              </Typography>
              <Typography variant="body2" color="textSecondary">
                WHO: 15 μg/m³
              </Typography>
              <LinearProgress
                variant="determinate"
                value={Math.min((avgPM25 / 60) * 100, 100)}
                sx={{
                  mt: 1,
                  height: 4,
                  borderRadius: 2,
                  bgcolor: 'grey.200'
                }}
              />
            </CardContent>
          </Card>
        </Grid>

        <Grid item xs={12} md={3}>
          <Card sx={{ position: 'relative' }}>
            <CardContent>
              <Box sx={{ display: 'flex', alignItems: 'center', mb: 1 }}>
                <Box sx={{
                  bgcolor: 'primary.light',
                  p: 1,
                  borderRadius: 1,
                  mr: 2
                }}>
                  <Map sx={{ color: 'primary.main' }} />
                </Box>
                <Typography color="textSecondary" variant="body2">
                  Monitoring Zones
                </Typography>
              </Box>
              <Typography variant="h4" color="primary">
                {zones.length}
              </Typography>
              <Typography variant="body2" color="textSecondary">
                Active stations
              </Typography>
              <Box sx={{ mt: 1, display: 'flex', gap: 1 }}>
                <Chip
                  label="CBD"
                  size="small"
                  variant="outlined"
                  color="primary"
                />
                <Chip
                  label="Industrial"
                  size="small"
                  variant="outlined"
                  color="error"
                />
                <Chip
                  label="Residential"
                  size="small"
                  variant="outlined"
                  color="success"
                />
              </Box>
            </CardContent>
          </Card>
        </Grid>

        <Grid item xs={12} md={3}>
          <Card sx={{ position: 'relative' }}>
            <CardContent>
              <Box sx={{ display: 'flex', alignItems: 'center', mb: 1 }}>
                <Box sx={{
                  bgcolor: 'error.light',
                  p: 1,
                  borderRadius: 1,
                  mr: 2
                }}>
                  <Warning sx={{ color: 'error.main' }} />
                </Box>
                <Typography color="textSecondary" variant="body2">
                  Health Alert Zones
                </Typography>
              </Box>
              <Typography variant="h4" color="error">
                {unhealthyZones}
              </Typography>
              <Typography variant="body2" color="textSecondary">
                Require attention
              </Typography>
              <Box sx={{ mt: 1 }}>
                <Typography variant="caption" color="text.secondary">
                  Last update: {lastUpdate.toLocaleTimeString()}
                </Typography>
              </Box>
            </CardContent>
          </Card>
        </Grid>

        <Grid item xs={12} md={3}>
          <Card sx={{ position: 'relative' }}>
            <CardContent>
              <Box sx={{ display: 'flex', alignItems: 'center', mb: 1 }}>
                <Box sx={{
                  bgcolor: 'warning.light',
                  p: 1,
                  borderRadius: 1,
                  mr: 2
                }}>
                  <Policy sx={{ color: 'warning.main' }} />
                </Box>
                <Typography color="textSecondary" variant="body2">
                  Policy Actions
                </Typography>
              </Box>
              <Typography variant="h4" color="warning">
                {policies.length}
              </Typography>
              <Typography variant="body2" color="textSecondary">
                Interventions
              </Typography>
              <Box sx={{ mt: 1 }}>
                <Chip
                  label="High Priority"
                  size="small"
                  color="error"
                  variant="outlined"
                />
              </Box>
            </CardContent>
          </Card>
        </Grid>
      </Grid>

      {/* Tabs for different views */}
      <Paper sx={{ mb: 3 }}>
<<<<<<< HEAD
        <Tabs value={tabValue} onChange={(e, newValue) => setTabValue(newValue)} sx={{ minHeight: 64 }}>
          <Tab
            icon={<Map />}
            label="Interactive Map"
            iconPosition="start"
            sx={{ minWidth: 150 }}
          />
          <Tab
            icon={<BarChart />}
            label="Data Analysis"
            iconPosition="start"
            sx={{ minWidth: 150 }}
          />
          <Tab
            icon={<Report />}
            label="Zone Details"
            iconPosition="start"
            sx={{ minWidth: 150 }}
          />
          <Tab
            icon={<Policy />}
            label="Policy Actions"
            iconPosition="start"
            sx={{ minWidth: 150 }}
          />
=======
        <Tabs value={tabValue} onChange={(e, newValue) => setTabValue(newValue)}>
          <Tab icon={<Map />} label="Interactive Map" />
          <Tab icon={<BarChart />} label="Data Analysis" />
          <Tab label="Zone Details" />
          <Tab label="Policy Actions" />
          <Tab label="Predictive Analytics" /> {/* New Tab */}
>>>>>>> aae769c4
        </Tabs>
      </Paper>

      {/* Tab Content */}
      {tabValue === 0 && (
        <AirQualityMap zones={zones} />
      )}

      {tabValue === 1 && (
        <AirQualityCharts zones={zones} />
      )}

      {tabValue === 2 && (
<<<<<<< HEAD
        <Paper sx={{ p: 2 }}>
          <Typography variant="h6" gutterBottom>
            📍 Monitoring Zone Details
          </Typography>
          <TableContainer>
            <Table size="small">
              <TableHead>
                <TableRow>
                  <TableCell>Zone</TableCell>
                  <TableCell>PM2.5 (μg/m³)</TableCell>
                  <TableCell>AQI</TableCell>
                  <TableCell>Health Impact</TableCell>
                  <TableCell>Status</TableCell>
                  <TableCell>Last Updated</TableCell>
                </TableRow>
              </TableHead>
              <TableBody>
                {zones.map((zone) => (
                  <TableRow key={zone.id}>
                    <TableCell>{zone.id.replace('nairobi_zone_', '').replace(/_/g, ' ').toUpperCase()}</TableCell>
                    <TableCell>
                      <strong>{zone.pm25?.toFixed(1) || 'N/A'}</strong>
                    </TableCell>
                    <TableCell>{zone.aqi}</TableCell>
                    <TableCell>
                      <Chip
                        label={zone.aqi_category}
                        color={getSeverityColor(zone.severity) as any}
                        size="small"
                      />
                    </TableCell>
                    <TableCell>
                      <Chip
                        label={zone.severity.replace('_', ' ')}
                        variant="outlined"
                        size="small"
                      />
                    </TableCell>
                    <TableCell>
                      {zone.recorded_at ?
                        new Date(zone.recorded_at).toLocaleString() :
                        'N/A'
                      }
                    </TableCell>
                  </TableRow>
                ))}
              </TableBody>
            </Table>
          </TableContainer>
        </Paper>
      )}

      {tabValue === 3 && (
        <Paper sx={{ p: 2 }}>
          <Typography variant="h6" gutterBottom>
            📋 Policy Recommendations
          </Typography>
          {policies.length === 0 ? (
            <Alert severity="info">
              No policy recommendations available.
            </Alert>
          ) : (
            policies.map((policy) => (
              <Card key={policy.id} sx={{ mb: 2 }}>
                <CardContent>
                  <Box sx={{ display: 'flex', justifyContent: 'space-between', mb: 2 }}>
                    <Typography variant="h6">
                      {policy.title}
                    </Typography>
                    <Chip
                      label={policy.priority}
                      color={getPriorityColor(policy.priority) as any}
                      size="small"
                    />
                  </Box>
                  <Typography variant="body2" color="text.secondary" sx={{ mb: 2 }}>
                    {policy.description}
                  </Typography>
                  <Grid container spacing={2} sx={{ mb: 2 }}>
                    <Grid item xs={6}>
                      <Typography variant="body2">
                        <strong>Expected Impact:</strong> {policy.expected_impact_percent}%
                      </Typography>
                    </Grid>
                    <Grid item xs={6}>
                      <Typography variant="body2">
                        <strong>Cost:</strong> ${policy.cost_estimate?.toLocaleString()}
                      </Typography>
                    </Grid>
                  </Grid>
                  <Box sx={{ display: 'flex', gap: 1 }}>
                    <Button variant="contained" size="small" color="primary">
                      Approve
                    </Button>
                    <Button variant="outlined" size="small">
                      Simulate Impact
                    </Button>
                    <Button variant="text" size="small">
                      View Details
                    </Button>
                  </Box>
                </CardContent>
              </Card>
            ))
          )}
        </Paper>
=======
        <ZoneDetailsTable />
      )}

      {tabValue === 3 && (
        <PolicyActionsTable />
      )}

      {tabValue === 4 && (
        <PredictiveAnalytics />
>>>>>>> aae769c4
      )}


      {/* Platform Status */}
      <Paper sx={{ p: 3, mt: 3, bgcolor: usingMockData ? 'warning.light' : 'success.light' }}>
        <Box sx={{ display: 'flex', alignItems: 'center', mb: 2 }}>
          {usingMockData ? (
            <Warning sx={{ color: 'warning.main', mr: 2 }} />
          ) : (
            <CheckCircle sx={{ color: 'success.main', mr: 2 }} />
          )}
          <Typography variant="h6">
            {usingMockData ? '🔧 Demo Mode' : '✅ Live Data Connected'}
          </Typography>
        </Box>
        
        {usingMockData ? (
          <Box>
            <Typography variant="body2" paragraph>
              <strong>Demo Mode Active:</strong> Your UNEP Air Quality Platform is fully functional with simulated Nairobi data!
            </Typography>
            <Divider sx={{ my: 2 }} />
            <Typography variant="body2" sx={{ mb: 2 }}>
              <strong>Next Steps to Deploy:</strong>
            </Typography>
            <Box sx={{ bgcolor: 'grey.50', p: 2, borderRadius: 1, fontSize: '0.875rem' }}>
              <Typography variant="body2" component="div">
                • Deploy your backend API with required endpoints:<br/>
                &nbsp;&nbsp;- <code>GET /api/air/nairobi-zones</code><br/>
                &nbsp;&nbsp;- <code>GET /api/policy/recommendations</code><br/>
                • Update your API base URL in environment variables<br/>
                • All charts, tables, and features are working perfectly!
              </Typography>
            </Box>
          </Box>
        ) : (
          <Box>
            <Typography variant="body2" paragraph>
              <strong>Live Data Connected:</strong> Your platform is successfully connected to the UNEP air quality API and displaying real-time data from Nairobi monitoring stations.
            </Typography>
            <Box sx={{ display: 'flex', alignItems: 'center', gap: 2, mt: 2 }}>
              <Chip
                label="API Healthy"
                color="success"
                size="small"
                icon={<CheckCircle sx={{ fontSize: 16 }} />}
              />
              <Chip
                label="Real-time Updates"
                color="primary"
                size="small"
                icon={<Timeline sx={{ fontSize: 16 }} />}
              />
              <Chip
                label="Data Fresh"
                color="info"
                size="small"
                icon={<TrendingUp sx={{ fontSize: 16 }} />}
              />
            </Box>
          </Box>
        )}
      </Paper>
    </Box>
  );
};

export default EnhancedNairobiDashboard;<|MERGE_RESOLUTION|>--- conflicted
+++ resolved
@@ -556,40 +556,11 @@
 
       {/* Tabs for different views */}
       <Paper sx={{ mb: 3 }}>
-<<<<<<< HEAD
-        <Tabs value={tabValue} onChange={(e, newValue) => setTabValue(newValue)} sx={{ minHeight: 64 }}>
-          <Tab
-            icon={<Map />}
-            label="Interactive Map"
-            iconPosition="start"
-            sx={{ minWidth: 150 }}
-          />
-          <Tab
-            icon={<BarChart />}
-            label="Data Analysis"
-            iconPosition="start"
-            sx={{ minWidth: 150 }}
-          />
-          <Tab
-            icon={<Report />}
-            label="Zone Details"
-            iconPosition="start"
-            sx={{ minWidth: 150 }}
-          />
-          <Tab
-            icon={<Policy />}
-            label="Policy Actions"
-            iconPosition="start"
-            sx={{ minWidth: 150 }}
-          />
-=======
         <Tabs value={tabValue} onChange={(e, newValue) => setTabValue(newValue)}>
           <Tab icon={<Map />} label="Interactive Map" />
           <Tab icon={<BarChart />} label="Data Analysis" />
           <Tab label="Zone Details" />
           <Tab label="Policy Actions" />
-          <Tab label="Predictive Analytics" /> {/* New Tab */}
->>>>>>> aae769c4
         </Tabs>
       </Paper>
 
@@ -603,7 +574,6 @@
       )}
 
       {tabValue === 2 && (
-<<<<<<< HEAD
         <Paper sx={{ p: 2 }}>
           <Typography variant="h6" gutterBottom>
             📍 Monitoring Zone Details
@@ -629,22 +599,22 @@
                     </TableCell>
                     <TableCell>{zone.aqi}</TableCell>
                     <TableCell>
-                      <Chip
-                        label={zone.aqi_category}
+                      <Chip 
+                        label={zone.aqi_category} 
                         color={getSeverityColor(zone.severity) as any}
                         size="small"
                       />
                     </TableCell>
                     <TableCell>
-                      <Chip
-                        label={zone.severity.replace('_', ' ')}
+                      <Chip 
+                        label={zone.severity.replace('_', ' ')} 
                         variant="outlined"
                         size="small"
                       />
                     </TableCell>
                     <TableCell>
-                      {zone.recorded_at ?
-                        new Date(zone.recorded_at).toLocaleString() :
+                      {zone.recorded_at ? 
+                        new Date(zone.recorded_at).toLocaleString() : 
                         'N/A'
                       }
                     </TableCell>
@@ -673,8 +643,8 @@
                     <Typography variant="h6">
                       {policy.title}
                     </Typography>
-                    <Chip
-                      label={policy.priority}
+                    <Chip 
+                      label={policy.priority} 
                       color={getPriorityColor(policy.priority) as any}
                       size="small"
                     />
@@ -710,17 +680,6 @@
             ))
           )}
         </Paper>
-=======
-        <ZoneDetailsTable />
-      )}
-
-      {tabValue === 3 && (
-        <PolicyActionsTable />
-      )}
-
-      {tabValue === 4 && (
-        <PredictiveAnalytics />
->>>>>>> aae769c4
       )}
 
 
